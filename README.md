--- conflicted
+++ resolved
@@ -33,11 +33,7 @@
 
 # News
 
-<<<<<<< HEAD
-### 2019-03-05
-=======
 ### 2019-03-08
->>>>>>> 214a8de7
 
 Released version 2.1.0 of the PH-Tree. 
 - Avoid 'synchronized' object pooling. Object pooling in V13, v16 and v16HD have been modified to be non-`synchronized`, instead each instance of the PhTree has its own pool. A a result, running several PhTree instances in parallel will slightly increase memory usage (due to several pools allocated), butt will completely avoid contention caused by `synchronized` pools. A `synchronized` version of V13 is still available as `v13SynchedPool`.
