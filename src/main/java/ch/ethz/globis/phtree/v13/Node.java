--- conflicted
+++ resolved
@@ -36,7 +36,7 @@
 	private static final int HC_BITS = 0;  //number of bits required for storing current (HC)-representation
 	private static final int INN_HC_WIDTH = 0; //Index-NotNull: width of not-null flag for post/infix-hc
 	/** Bias towards using AHC. AHC is used if (sizeLHC*AHC_LHC_BIAS) greater than (sizeAHC)  */
-	public static final double AHC_LHC_BIAS = 2.0; 
+	public static final double AHC_LHC_BIAS = 2.0;
 
 	private Object[] values;
 	
@@ -340,12 +340,8 @@
 	 * @param tree tree
      * @return A new node or 'null' if there are no conflicting bits
      */
-<<<<<<< HEAD
     public Node createNode(long[] key1, Object val1, long[] key2, Object val2, int mcb,
                            PhTree13<?> tree) {
-=======
-    public Node createNode(long[] key1, Object val1, long[] key2, Object val2, int mcb, PhTree13<?> tree) {
->>>>>>> 214a8de7
         //determine length of infix
         int newLocalInfLen = getPostLen() - mcb;
         int newPostLen = mcb-1;
@@ -843,7 +839,7 @@
 	private static long mask1100(int zeroBits) {
 		return zeroBits == 64 ? 0 : ((-1L) << zeroBits);
 	}
-	
+
 	private void applyHcPos(long hcPos, long[] valTemplate) {
 		PhTreeHelper.applyHcPos(hcPos, getPostLen(), valTemplate);
 	}
